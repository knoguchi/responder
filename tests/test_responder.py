--- conflicted
+++ resolved
@@ -699,7 +699,6 @@
     assert r.status_code == api.status_codes.HTTP_404
 
 
-<<<<<<< HEAD
 def test_response_html_property(api):
     @api.route("/")
     def view(req, resp):
@@ -724,7 +723,7 @@
     r = api.requests.get(api.url_for(view))
     assert r.content == b"<h1>Hello !</h1>"
     assert r.headers["Content-Type"] == "text/plain"
-=======
+
 def test_stream(api, session):
     async def shout_stream(who):
         for c in who.upper():
@@ -760,5 +759,4 @@
             def foo():
                 yield "oopsie"
 
-            res.stream(foo)
->>>>>>> f7b53a48
+            res.stream(foo)