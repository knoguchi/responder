#!/usr/bin/env python
# -*- coding: utf-8 -*-
import codecs
import os
import sys
from shutil import rmtree

from setuptools import find_packages, setup, Command

here = os.path.abspath(os.path.dirname(__file__))

with codecs.open(os.path.join(here, "README.md"), encoding="utf-8") as f:
    long_description = "\n" + f.read()

about = {}

with open(os.path.join(here, "responder", "__version__.py")) as f:
    exec(f.read(), about)

if sys.argv[-1] == "publish":
    os.system("python setup.py sdist bdist_wheel upload")
    sys.exit()

required = [
    "starlette==0.10.*",
    "uvicorn",
    "aiofiles",
    "pyyaml",
    "requests",
    "graphene",
    "graphql-server-core>=1.1",
    "jinja2",
    "parse",
<<<<<<< HEAD
    "uvloop ; sys_platform != 'win32' and sys_platform != 'cygwin' and sys_platform != 'cli'",
=======
    "uvloop; sys_platform != 'win32'",
>>>>>>> fc640ec3
    "rfc3986",
    "python-multipart",
    "chardet",
    "apispec>=1.0.0b1",
    "marshmallow",
    "asgiref",
    "whitenoise",
    "docopt",
    "itsdangerous",
    "requests-toolbelt",
    "apistar",
]


# https://pypi.python.org/pypi/stdeb/0.8.5#quickstart-2-just-tell-me-the-fastest-way-to-make-a-deb
class DebCommand(Command):
    """Support for setup.py deb"""

    description = "Build and publish the .deb package."
    user_options = []

    @staticmethod
    def status(s):
        """Prints things in bold."""
        print("\033[1m{0}\033[0m".format(s))

    def initialize_options(self):
        pass

    def finalize_options(self):
        pass

    def run(self):
        try:
            self.status("Removing previous builds…")
            rmtree(os.path.join(here, "deb_dist"))
        except FileNotFoundError:
            pass
        self.status(u"Creating debian manifest…")
        os.system(
            "python setup.py --command-packages=stdeb.command sdist_dsc -z artful --package3=pipenv --depends3=python3-virtualenv-clone"
        )
        self.status(u"Building .deb…")
        os.chdir("deb_dist/pipenv-{0}".format(about["__version__"]))
        os.system("dpkg-buildpackage -rfakeroot -uc -us")


class UploadCommand(Command):
    """Support setup.py publish."""

    description = "Build and publish the package."
    user_options = []

    @staticmethod
    def status(s):
        """Prints things in bold."""
        print("\033[1m{0}\033[0m".format(s))

    def initialize_options(self):
        pass

    def finalize_options(self):
        pass

    def run(self):
        try:
            self.status("Removing previous builds…")
            rmtree(os.path.join(here, "dist"))
        except FileNotFoundError:
            pass
        self.status("Building Source distribution…")
        os.system("{0} setup.py sdist bdist_wheel".format(sys.executable))
        self.status("Uploading the package to PyPI via Twine…")
        os.system("twine upload dist/*")
        self.status("Pushing git tags…")
        os.system("git tag v{0}".format(about["__version__"]))
        os.system("git push --tags")
        sys.exit()


setup(
    name="responder",
    version=about["__version__"],
    description="A sorta familiar HTTP framework.",
    long_description=long_description,
    long_description_content_type="text/markdown",
    author="Kenneth Reitz",
    author_email="me@kennethreitz.org",
    url="https://github.com/kennethreitz/responder",
    packages=find_packages(exclude=["tests"]),
    entry_points={"console_scripts": ["responder=responder.cli:cli"]},
    package_data={
        # "": ["LICENSE", "NOTICES"],
        #     "pipenv.vendor.requests": ["*.pem"],
        #     "pipenv.vendor.certifi": ["*.pem"],
        #     "pipenv.vendor.click_completion": ["*.j2"],
        #     "pipenv.patched.notpip._vendor.certifi": ["*.pem"],
        #     "pipenv.patched.notpip._vendor.requests": ["*.pem"],
        #     "pipenv.patched.notpip._vendor.distlib._backport": ["sysconfig.cfg"],
        #     "pipenv.patched.notpip._vendor.distlib": [
        #         "t32.exe",
        #         "t64.exe",
        #         "w32.exe",
        #         "w64.exe",
        #     ],
    },
    python_requires=">=3.6",
    setup_requires=[],
    install_requires=required,
    extras_require={},
    include_package_data=True,
    license="Apache 2.0",
    classifiers=[
        "License :: OSI Approved :: Apache Software License",
        "Programming Language :: Python",
        "Programming Language :: Python :: 3",
        "Programming Language :: Python :: 3.6",
        "Programming Language :: Python :: 3.7",
        "Programming Language :: Python :: Implementation :: CPython",
        "Programming Language :: Python :: Implementation :: PyPy",
    ],
    cmdclass={"upload": UploadCommand, "deb": DebCommand},
)<|MERGE_RESOLUTION|>--- conflicted
+++ resolved
@@ -31,11 +31,7 @@
     "graphql-server-core>=1.1",
     "jinja2",
     "parse",
-<<<<<<< HEAD
     "uvloop ; sys_platform != 'win32' and sys_platform != 'cygwin' and sys_platform != 'cli'",
-=======
-    "uvloop; sys_platform != 'win32'",
->>>>>>> fc640ec3
     "rfc3986",
     "python-multipart",
     "chardet",
