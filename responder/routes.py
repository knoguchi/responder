<<<<<<< HEAD
import re
=======
from graphql import GraphQLSchema
>>>>>>> 85f9c33b
from parse import parse, search


def memoize(f):
    def helper(self, s):
        memoize_key = f"{f.__name__}:{s}"
        if memoize_key not in self._memo:
            self._memo[memoize_key] = f(self, s)
        return self._memo[memoize_key]

    return helper


class Route:
    def __init__(self, route, endpoint):
        self.route = route
        self.endpoint = endpoint
        self._memo = {}

    def __repr__(self):
        return f"<Route {self.route!r}={self.endpoint!r}>"

    def __eq__(self, other):
        if hasattr(other, "route"):
            # Being compared to other routes.
            return self.route == other.route
        else:
            # Strings.
            return self.does_match(other)

    @property
    def description(self):
        return self.endpoint.__doc__

    @property
    def has_parameters(self):
        return all([("{" in self.route), ("}" in self.route)])

    @memoize
    def does_match(self, s):
        if s == self.route:
            return True

        named = self.incoming_matches(s)
        return bool(len(named))

    @memoize
    def incoming_matches(self, s):
        results = parse(self.route, s)
        return results.named if results else {}

    def url(self, testing=False, **params):
        url = self.route.format(**params)
        if testing:
            url = f"http://;{url}"

        return url

<<<<<<< HEAD
    def _weight(self):
        params_count = -len(set(re.findall(r'{([a-zA-Z]\w*)}', self.route)))
        return params_count != 0, params_count
=======
    @property
    def is_graphql(self):
        return isinstance(self.endpoint, GraphQLSchema)
>>>>>>> 85f9c33b
<|MERGE_RESOLUTION|>--- conflicted
+++ resolved
@@ -1,8 +1,5 @@
-<<<<<<< HEAD
 import re
-=======
 from graphql import GraphQLSchema
->>>>>>> 85f9c33b
 from parse import parse, search
 
 
@@ -61,12 +58,10 @@
 
         return url
 
-<<<<<<< HEAD
     def _weight(self):
         params_count = -len(set(re.findall(r'{([a-zA-Z]\w*)}', self.route)))
         return params_count != 0, params_count
-=======
+
     @property
     def is_graphql(self):
-        return isinstance(self.endpoint, GraphQLSchema)
->>>>>>> 85f9c33b
+        return isinstance(self.endpoint, GraphQLSchema)