import io
import json
import gzip

import chardet
import rfc3986
import graphene
import yaml
from requests.structures import CaseInsensitiveDict
from starlette.datastructures import MutableHeaders
from starlette.requests import Request as StarletteRequest
from starlette.responses import Response as StarletteResponse


from urllib.parse import parse_qs

from .status_codes import HTTP_200
from .statics import DEFAULT_ENCODING


class QueryDict(dict):
    def __init__(self, query_string):
        self.update(parse_qs(query_string))

    def __getitem__(self, key):
        """
        Return the last data value for this key, or [] if it's an empty list;
        raise KeyError if not found.
        """
        list_ = super().__getitem__(key)
        try:
            return list_[-1]
        except IndexError:
            return []

    def get(self, key, default=None):
        """
        Return the last data value for the passed key. If key doesn't exist
        or value is an empty list, return `default`.
        """
        try:
            val = self[key]
        except KeyError:
            return default
        if val == []:
            return default
        return val

    def _get_list(self, key, default=None, force_list=False):
        """
        Return a list of values for the key.

        Used internally to manipulate values list. If force_list is True,
        return a new copy of values.
        """
        try:
            values = super().__getitem__(key)
        except KeyError:
            if default is None:
                return []
            return default
        else:
            if force_list:
                values = list(values) if values is not None else None
            return values

    def get_list(self, key, default=None):
        """
        Return the list of values for the key. If key doesn't exist, return a
        default value.
        """
        return self._get_list(key, default, force_list=True)

    def items(self):
        """
        Yield (key, value) pairs, where value is the last item in the list
        associated with the key.
        """
        for key in self:
            yield key, self[key]

    def items_list(self):
        """
        Yield (key, value) pairs, where value is the the list.
        """
        yield from super().items()


# TODO: add slots
class Request:
    __slots__ = [
        "_starlette",
        "encoding",
        "formats",
        "headers",
        "mimetype",
        "method",
        "full_url",
        "url",
        "params",
        "_encoding",
    ]

    def __init__(self, scope, receive):
        self._starlette = StarletteRequest(scope, receive)
        self.formats = None
        self.encoding = "utf-8"

        headers = CaseInsensitiveDict()
        for header, value in self._starlette.headers.items():
            headers[header] = value

        self.headers = (
            headers
        )  #: A case-insensitive dictionary, containing all headers sent in the Request.

        self.mimetype = self.headers.get("Content-Type", "")

        self.method = (
            self._starlette.method.lower()
        )  #: The incoming HTTP method used for the request, lower-cased.

        self.full_url = str(
            self._starlette.url
        )  #: The full URL of the Request, query parameters and all.

        self.url = rfc3986.urlparse(self.full_url)  #: The parsed URL of the Request
        try:
            self.params = QueryDict(
                self.url.query
            )  #: A dictionary of the parsed query parameters used for the Request.
        except AttributeError:
            self.params = {}

        self._encoding = None

    @property
    async def encoding(self):
        if self._encoding:
            return self._encoding
        else:
            return await self.apparent_encoding

    @property
    async def content(self):
        """The Request body, as bytes."""
        return await self._starlette.body()

    @property
    async def text(self):
        """The Request body, as unicode."""
<<<<<<< HEAD
        return (await self._starlette.body()).decode(await self.encoding)

    @property
    async def declared_encoding(self):
        if "Encoding" in self.headers:
            return self.headers["Encoding"]

    @property
    async def apparent_encoding(self):
        """The apparent encoding, provided by the chardet library."""
        declared_encoding = await self.declared_encoding

        if declared_encoding:
            return declared_encoding
        else:
            return chardet.detect(await self.content)["encoding"]
=======
        return (await self._starlette.body()).decode(self.encoding)
>>>>>>> a138eead

    @property
    def is_secure(self):
        return self.url.scheme == "https"

    def accepts(self, content_type):
        """Returns ``True`` if the incoming Request accepts the given ``content_type``."""
        return content_type in self.headers.get("Accept", [])

    def media(self, format=None):
        """Renders incoming json/yaml/form data as Python objects.

        :param format: The name of the format being used. Alternatively accepts a custom callable for the format type.
        """

        if format is None:
            format = "yaml" if "yaml" in self.mimetype or "" else "json"

        if format in self.formats:
            return self.formats[format](self)
        else:
            return format(self)


class Response:
    __slots__ = [
        "req",
        "status_code",
        "text",
        "content",
        "encoding",
        "media",
        "headers",
        "formats",
    ]

    def __init__(self, req, *, formats):
        self.req = req
        self.status_code = HTTP_200  #: The HTTP Status Code to use for the Response.
        self.text = None  #: A unicode representation of the response body.
        self.content = None  #: A bytes representation of the response body.
        self.encoding = DEFAULT_ENCODING
        self.media = (
            None
        )  #: A Python object that will be content-negotiated and sent back to the client. Typically, in JSON formatting.
        self.headers = (
            {}
        )  #: A Python dictionary of {Key: value}, representing the headers of the response.
        self.formats = formats

    @property
    def body(self):
        if self.content:
            return (self.content, {})

        if self.text:
            return (self.text.encode(self.encoding), {"Encoding": self.encoding})

        for format in self.formats:
            if self.req.accepts(format):
                return self.formats[format](self, encode=True), {}

        # Default to JSON anyway.
        else:
            return (
                self.formats["json"](self, encode=True),
                {"Content-Type": "application/json"},
            )

    @property
    def gzipped_body(self):

        body, headers = self.body

        if isinstance(body, str):
            body = body.encode(self.encoding)

        if "gzip" in self.req.headers["Accept-Encoding"].lower():
            gzip_buffer = io.BytesIO()
            gzip_file = gzip.GzipFile(mode="wb", fileobj=gzip_buffer)
            gzip_file.write(body)
            gzip_file.close()

            new_headers = {
                "Content-Encoding": "gzip",
                "Vary": "Accept-Encoding",
                "Content-Length": str(len(body)),
            }
            headers.update(new_headers)

            return (gzip_buffer.getvalue(), headers)
        else:
            return (body, headers)

    async def __call__(self, receive, send):
        body, headers = self.body
        if len(self.body) > 500:
            body, headers = self.gzipped_body
        if self.headers:
            headers.update(self.headers)

        response = StarletteResponse(
            body, status_code=self.status_code, headers=headers
        )
        await response(receive, send)


class Schema(graphene.Schema):
    def on_request(self, req, resp):
        pass<|MERGE_RESOLUTION|>--- conflicted
+++ resolved
@@ -149,7 +149,6 @@
     @property
     async def text(self):
         """The Request body, as unicode."""
-<<<<<<< HEAD
         return (await self._starlette.body()).decode(await self.encoding)
 
     @property
@@ -166,9 +165,6 @@
             return declared_encoding
         else:
             return chardet.detect(await self.content)["encoding"]
-=======
-        return (await self._starlette.body()).decode(self.encoding)
->>>>>>> a138eead
 
     @property
     def is_secure(self):
